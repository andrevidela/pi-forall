--- conflicted
+++ resolved
@@ -1,11 +1,9 @@
 {- PiForall language -}
 
-<<<<<<< HEAD
+
 {-# LANGUAGE ViewPatterns,
-             FlexibleContexts #-}
-=======
-{-# LANGUAGE ViewPatterns, FlexibleContexts, CPP #-}
->>>>>>> 271f71c9
+             FlexibleContexts,
+             CPP #-}
 {-# OPTIONS_GHC -Wall -fno-warn-unused-matches #-}
 
 -- | Compare two terms for equality
