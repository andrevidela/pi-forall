--- conflicted
+++ resolved
@@ -27,10 +27,6 @@
 import Text.ParserCombinators.Parsec.Pos(SourcePos)
 import Control.Monad.Reader
 import Control.Monad.Except
-<<<<<<< HEAD
---import Data.Monoid 
-=======
-
 
 
 #ifdef MIN_VERSION_GLASGOW_HASKELL
@@ -44,10 +40,6 @@
 import Data.Monoid 
 #endif
 
-
-
-
->>>>>>> 271f71c9
 
 
 import Data.Maybe (listToMaybe, catMaybes)
