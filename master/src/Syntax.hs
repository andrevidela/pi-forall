--- conflicted
+++ resolved
@@ -333,32 +333,22 @@
 
 -- Defining SourcePos abstractly means that they get ignored 
 -- when comparing terms.
-<<<<<<< HEAD
-instance Alpha SourcePos where
-  aeq' _ctx _ _ = True
-  fvAny' _ctx _nfn = pure
-  open _ _ = id
-  close _ _ = id
-  isPat _ = mempty
-  isTerm _ = True
-  nthPatFind _ _ = Left 0
-  namePatFind _ _ = Left 0
-  swaps' _ _ = id
-  freshen' _ x = return (x, mempty)
-  lfreshen' _ x cont = cont x mempty
+-- XXX need one with aeq' that always returns true.
+$(makeClosedAlpha ''SourcePos)
+-- instance Alpha SourcePos where
+--   aeq' _ctx _ _ = True
+--   fvAny' _ctx _nfn = pure
+--   open _ _ = id
+--   close _ _ = id
+--   isPat _ = mempty
+--   isTerm _ = True
+--   nthPatFind _ _ = Left 0
+--   namePatFind _ _ = Left 0
+--   swaps' _ _ = id
+--   freshen' _ x = return (x, mempty)
+--   lfreshen' _ x cont = cont x mempty
   
 instance Subst b SourcePos where subst _ _ = id ; substs _ = id
-=======
-derive_abstract [''SourcePos]
-instance Alpha SourcePos
-instance Subst b SourcePos
-
-derive [''Term, {- SOLN DATA -} ''Match, ''Pattern, ''Telescope, ''Epsilon, 
-        ''ConstructorDef, ''ConstructorNames, ''Arg, {- STUBWITH -}
-        ''Module, ''Decl, 
-        ''ModuleImport, 
-        ''Annot]
->>>>>>> 82b0ab91
 
 -- Among other things, the Alpha class enables the following
 -- functions:
