{- PiForall language, OPLSS -}

{-# LANGUAGE TemplateHaskell,
             FlexibleInstances, 
             MultiParamTypeClasses, 
             FlexibleContexts, 
             UndecidableInstances, 
             ViewPatterns, 
             EmptyDataDecls,
             DeriveGeneric,
             DeriveDataTypeable,
             CPP #-}

{-# OPTIONS_GHC -Wall -fno-warn-unused-matches -fno-warn-orphans #-}



-- | The abstract syntax of the simple dependently typed language
-- See comment at the top of 'Parser' for the concrete syntax

module Syntax where

<<<<<<< HEAD
--import Control.Applicative (pure)
--import Data.Monoid (mempty)
=======

#ifdef MIN_VERSION_GLASGOW_HASKELL
#if MIN_VERSION_GLASGOW_HASKELL(7,10,3,0)
-- ghc >= 7.10.3
#else
-- older ghc versions, but MIN_VERSION_GLASGOW_HASKELL defined
#endif
#else
-- MIN_VERSION_GLASGOW_HASKELL not even defined yet (ghc <= 7.8.x)

-- both needed only on even earlier ghc's
-- import Control.Applicative (pure)
-- import Data.Monoid (mempty)
#endif


>>>>>>> 271f71c9
import GHC.Generics (Generic)
import Data.Typeable (Typeable)

import Unbound.Generics.LocallyNameless
import Unbound.Generics.LocallyNameless.Unsafe (unsafeUnbind)
import Unbound.Generics.LocallyNameless.TH (makeClosedAlpha)
import Text.ParserCombinators.Parsec.Pos       
import Data.Set (Set)
import qualified Data.Set as S
import Data.Maybe (fromMaybe)

-----------------------------------------
-- * Variable names
-----------------------------------------

-- | term names, use unbound library to 
-- automatically generate fv, subst, alpha-eq
type TName = Name Term

-- | module names
type MName  = String

-- | type constructor names
type TCName = String

-- | data constructor names
type DCName = String

-----------------------------------------
-- * Core language
-----------------------------------------


-- Type abbreviation for documentation
type Type = Term

data Term = 
   -- basic language
     Type                               -- ^ type of types
   | Var TName                          -- ^ variables      
   | Lam (Bind (TName, Embed Annot) Term)             
                                        -- ^ abstraction    
   | App Term Term                      -- ^ application    
   | Pi (Bind (TName, Embed Term) Term) -- ^ function type

   -- practical matters for surface language
   | Ann Term Term            -- ^ Annotated terms `( x : A )`   
   | Paren Term               -- ^ parenthesized term, useful for printing
   | Pos SourcePos Term       -- ^ marked source position, for error messages
     
   -- conveniences  
   | TrustMe Annot            -- ^ an axiom 'TRUSTME', inhabits all types 
   
   -- unit  
   | TyUnit                   -- ^ The type with a single inhabitant `One`
   | LitUnit                  -- ^ The inhabitant, written `tt`
     
   -- homework: boolean expressions
   | TyBool                   -- ^ The type with two inhabitants
   | LitBool Bool             -- ^ True and False
   | If Term Term Term Annot  -- ^ If expression for eliminating booleans

   -- homework sigma types 
   | Sigma (Bind (TName, Embed Term) Term)
     -- ^ sigma type `{ x : A | B }` 
   | Prod Term Term Annot
     -- ^ introduction for sigmas `( a , b )`
   | Pcase Term (Bind (TName, TName) Term) Annot
     -- ^ elimination form  `pcase p of (x,y) -> p`

   -- homework let expression
   | Let (Bind (TName, Embed Term) Term)
     -- ^ let expression, introduces a new (potentially recursive) 
     -- definition in the ctx


{- SOLN EQUAL -}
   -- propositional equality
   | TyEq Term Term     -- ^ Equality type  `a = b`
   | Refl Annot         -- ^ Proof of equality
   | Subst Term Term Annot
                        -- ^ equality elimination
   | Contra Term Annot  -- ^ witness to an equality contradiction
{- STUBWITH -}
{- SOLN EP -}
   -- erasure
   | ErasedLam (Bind (TName, Embed Annot) Term)  -- ^ abstraction       
   | ErasedPi  (Bind (TName, Embed Term) Term)   -- ^ function type
   | ErasedApp Term Term                         -- ^ application
{- STUBWITH -}     
{- SOLN DATA -}
   -- datatypes
   | TCon String [Term]             -- ^ type constructors (fully applied)
   | DCon String [Arg] Annot        -- ^ term constructors 
      --- (fully applied, erased arguments first)
   | Case Term [Match] Annot        -- ^ case analysis
{- STUBWITH -}     
                 deriving (Show, Generic, Typeable)
               
-- | An 'Annot' is optional type information               
newtype Annot = Annot (Maybe Term) deriving (Show, Generic, Typeable)

{- SOLN DATA -}
-- | A 'Match' represents a case alternative
data Match = Match (Bind Pattern Term) deriving (Show, Generic, Typeable)

-- | The patterns of case expressions bind all variables 
-- in their respective branches.
data Pattern = PatCon DCName [(Pattern, Epsilon)]
             | PatVar TName deriving (Show, Eq, Generic, Typeable)

{- STUBWITH -}

-----------------------------------------
-- * Modules and declarations
-----------------------------------------

-- | A Module has a name, a list of imports, a list of declarations,
--   and a set of constructor names (which affect parsing).     
data Module = Module { moduleName         :: MName,
                       moduleImports      :: [ModuleImport],
                       moduleEntries      :: [Decl]
{- SOLN DATA -}                       
                     , moduleConstructors :: ConstructorNames
{- STUBWITH -}                       
                     }
              
  deriving (Show, Generic, Typeable)

newtype ModuleImport = ModuleImport MName
  deriving (Show,Eq, Generic, Typeable)

{- SOLN DATA -}
data ConstructorNames = ConstructorNames {
                          tconNames :: Set String,
                          dconNames :: Set String
                        }
  deriving (Show, Eq, Generic, Typeable)
{- STUBWITH -}

-- | Declarations are the components of modules
data Decl = Sig     TName  Term
           -- ^ Declaration for the type of a term
            
          | Def     TName  Term
            -- ^ The definition of a particular name, must 
            -- already have a type declaration in scope
            
          | RecDef TName Term 
            -- ^ A potentially (recursive) definition of 
            -- a particular name, must be declared 

{- SOLN DATA -}            
          | Data    TCName Telescope [ConstructorDef]
            -- ^ Declaration for a datatype including all of 
            -- its data constructors
          | DataSig TCName Telescope 
            -- ^ An abstract view of a datatype. Does 
            -- not include any information about its data 
            -- constructors
{- STUBWITH -}            
  deriving (Show, Generic, Typeable)

{- SOLN DATA -}
-- | A Data constructor has a name and a telescope of arguments
data ConstructorDef = ConstructorDef SourcePos DCName Telescope
  deriving (Show, Generic, Typeable)
           
-------------
-- * Telescopes
-------------
-- | A telescope is like a first class context. It binds each name 
-- in the rest of the telescope.  For example   
--     Delta = x:* , y:x, y = w, empty
data Telescope = Empty
    | Cons   Epsilon TName Term Telescope
    | Constraint Term Term Telescope
  deriving (Show, Generic, Typeable)
           
-- | Epsilon annotates the sort of a data constructor argument
data Epsilon = 
    Runtime 
  | Erased
     deriving (Eq,Show,Read,Bounded,Ord,Generic,Typeable)

-- | An argument is tagged with whether it should be erased
data Arg  = Arg Epsilon Term deriving (Show, Generic, Typeable)           
{- STUBWITH -}

-------------
-- * Auxiliary functions on syntax
-------------

{- SOLN DATA -}
-- | empty set of constructor names
emptyConstructorNames :: ConstructorNames 
emptyConstructorNames = ConstructorNames S.empty S.empty

-- | Extract the term from an Arg
unArg :: Arg -> Term
unArg (Arg _ t) = t
{- STUBWITH -}


-- | Default name for '_' occurring in patterns
wildcardName :: TName
wildcardName = string2Name "_"

-- | empty Annotation
noAnn :: Annot   
noAnn = Annot Nothing

-- | Partial inverse of Pos
unPos :: Term -> Maybe SourcePos
unPos (Pos p _) = Just p
unPos _         = Nothing

-- | Tries to find a Pos anywhere inside a term
unPosDeep :: Term -> Maybe SourcePos
unPosDeep = unPos -- something (mkQ Nothing unPos) -- TODO: Generic version of this

-- | Tries to find a Pos inside a term, otherwise just gives up.
unPosFlaky :: Term -> SourcePos
unPosFlaky t = fromMaybe (newPos "unknown location" 0 0) (unPosDeep t)

{- SOLN DATA -}
-- | Is this the syntax of a literal (natural) number
isNumeral :: Term -> Maybe Int
isNumeral (Pos _ t) = isNumeral t
isNumeral (Paren t) = isNumeral t
isNumeral (DCon c [] _) | c== "Zero" = Just 0
isNumeral (DCon c [Arg _ t] _) | c==  "Succ" =
  do n <- isNumeral t ; return (n+1)
isNumeral _ = Nothing

-- | Is this pattern a variable
isPatVar :: Pattern -> Bool
isPatVar (PatVar _) = True
isPatVar _          = False
{- STUBWITH -}

{- SOLN EP -}
---------------------
-- * Erasure
---------------------   
   
class Erase a where        
  -- | erase all computationally irrelevant parts of an expression
  -- these include all typing annotations  
  -- irrelevant arguments are replaced by unit
  erase :: a -> a
        
instance Erase Term where
  erase (Var x)         = Var x
  erase (Lam bnd)    = Lam (bind (x, embed noAnn) (erase body))
    where ((x,unembed -> _), body) = unsafeUnbind bnd
  erase (App a1 a2)     = App (erase a1) (erase a2)
  erase (Type)          = Type 
  erase (Pi bnd)        = Pi (bind (x, embed (erase tyA)) (erase tyB))
    where ((x,unembed -> tyA), tyB) = unsafeUnbind bnd
  erase (Ann t1 t2)     = erase t1   
  erase (Paren t1)      = erase t1
  erase (Pos sp t)      = erase t
  erase (TrustMe _)     = TrustMe noAnn
  erase (TyUnit)        = TyUnit
  erase (LitUnit)       = LitUnit
  erase (TyBool)        = TyBool
  erase (LitBool b)     = LitBool b
  erase (If a b c _)    = If (erase a) (erase b) (erase c) noAnn
  erase (Let bnd)       = Let (bind (x,embed (erase rhs)) (erase body))
    where ((x,unembed -> rhs),body) = unsafeUnbind bnd
        
  erase (TyEq a b)       = TyEq (erase a) (erase b)
  erase (Refl _)         = Refl noAnn
  erase (Subst tm pf _)  = Subst (erase tm) (erase pf) noAnn
  erase (Contra tm _)    = Contra (erase tm) noAnn
                          
  erase (ErasedLam bnd) = ErasedLam (bind (x, embed noAnn) (erase body))
    where ((x,unembed -> _), body) = unsafeUnbind bnd
  erase (ErasedApp tm1 tm2) = ErasedApp (erase tm1) LitUnit
  erase (ErasedPi  bnd) = ErasedPi (bind (x, embed (erase tyA)) (erase tyB))
    where ((x,unembed -> tyA), tyB) = unsafeUnbind bnd
          
  erase (TCon n tms)    = TCon n (map erase tms)
  erase (DCon n args _) = DCon n (map erase args) noAnn
  erase (Case tm ms _)  = Case (erase tm) (map erase ms) noAnn
      
  erase (Sigma bnd)     = Sigma (bind (x, embed (erase tyA)) (erase tyB)) 
    where ((x,unembed->tyA),tyB) = unsafeUnbind bnd
  erase (Prod a b _)    = Prod (erase a) (erase b) noAnn
  erase (Pcase a bnd _) = 
    Pcase (erase a) (bind (x,y) (erase body)) noAnn where
       ((x,y),body) = unsafeUnbind bnd

instance Erase Match where
  erase (Match bnd) = Match (bind p (erase t)) where
    (p,t) = unsafeUnbind bnd 
    
instance Erase Arg where    
  erase (Arg Runtime t) = Arg Runtime (erase t)
  erase (Arg Erased t)  = Arg Erased  LitUnit
{- STUBWITH -}        
                          
-----------------
-- * Alpha equivalence, free variables and substitution.
------------------

{- We use the unbound library to mark the binding occurrences of
   variables in the syntax. That allows us to automatically derive
   functions for alpha-equivalence, free variables and substitution
   using the template haskell directives and default class instances 
   below. 
-}

-- Defining SourcePos abstractly means that they get ignored 
-- when comparing terms.
-- XXX need one with aeq' that always returns true.
$(makeClosedAlpha ''SourcePos)
-- instance Alpha SourcePos where
--   aeq' _ctx _ _ = True
--   fvAny' _ctx _nfn = pure
--   open _ _ = id
--   close _ _ = id
--   isPat _ = mempty
--   isTerm _ = True
--   nthPatFind _ _ = Left 0
--   namePatFind _ _ = Left 0
--   swaps' _ _ = id
--   freshen' _ x = return (x, mempty)
--   lfreshen' _ x cont = cont x mempty
  
instance Subst b SourcePos where subst _ _ = id ; substs _ = id

-- Among other things, the Alpha class enables the following
-- functions:
--    aeq :: Alpha a => a -> a -> Bool
--    fv  :: Alpha a => a -> [Name a]

instance Alpha Term where
  
{- SOLN DATA -}
instance Alpha Match
instance Alpha Pattern
instance Alpha Epsilon
instance Alpha Telescope
instance Alpha Arg
instance Alpha ConstructorDef
{- STUBWITH -}
instance Alpha Annot where
    -- override default behavior so that type annotations are ignored
    -- when comparing for alpha-equivalence
    aeq' _ _ _ = True

-- The subst class derives capture-avoiding substitution
-- It has two parameters because the sort of thing we are substiting
-- for may not be the same as what we are substituting into:

-- class Subst b a where
--    subst  :: Name b -> b -> a -> a       -- single substitution
--    substs :: [(Name b, b)] -> a -> a     -- multiple substitution

instance Subst Term Term where
  isvar (Var x) = Just (SubstName x)
  isvar _ = Nothing

{- SOLN DATA -}
instance Subst Term Epsilon
instance Subst Term Match
instance Subst Term Pattern
instance Subst Term Telescope
instance Subst Term Arg
instance Subst Term ConstructorDef
{- STUBWITH -}
instance Subst Term Annot
<|MERGE_RESOLUTION|>--- conflicted
+++ resolved
@@ -20,11 +20,6 @@
 
 module Syntax where
 
-<<<<<<< HEAD
---import Control.Applicative (pure)
---import Data.Monoid (mempty)
-=======
-
 #ifdef MIN_VERSION_GLASGOW_HASKELL
 #if MIN_VERSION_GLASGOW_HASKELL(7,10,3,0)
 -- ghc >= 7.10.3
@@ -40,7 +35,6 @@
 #endif
 
 
->>>>>>> 271f71c9
 import GHC.Generics (Generic)
 import Data.Typeable (Typeable)
 
