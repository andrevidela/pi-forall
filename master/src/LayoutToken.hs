--- conflicted
+++ resolved
@@ -18,14 +18,11 @@
 -- 
 -----------------------------------------------------------------------------
 
-<<<<<<< HEAD
+
 {-# LANGUAGE PolymorphicComponents,
              NoMonomorphismRestriction,
              KindSignatures,
              FlexibleContexts #-}
-=======
-{-# LANGUAGE PolymorphicComponents, NoMonomorphismRestriction, KindSignatures, FlexibleContexts  #-}
->>>>>>> 271f71c9
 {-# OPTIONS_GHC -fno-warn-name-shadowing -fno-warn-unused-do-bind -fno-warn-unused-matches #-}
 
 module LayoutToken
